--- conflicted
+++ resolved
@@ -75,10 +75,6 @@
 [dev-dependencies]
 smallvec = "1.10"
 indoc = "2.0.0"
-<<<<<<< HEAD
-tempfile = "3.3.0"
+tempfile = "3.4.0"
 pretty_assertions = "1.3.0"
-build-fs-tree = "0.4.1"
-=======
-tempfile = "3.4.0"
->>>>>>> a976786a
+build-fs-tree = "0.4.1"